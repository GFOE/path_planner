--- conflicted
+++ resolved
@@ -27,15 +27,8 @@
         m_current_speed = 0.01;
         m_current_heading = 0;
 
-        m_node_handle.advertise<geographic_visualization_msgs::GeoVizItem>("project11/display",1);
-
-<<<<<<< HEAD
         m_controller_msgs_pub = m_node_handle.advertise<std_msgs::String>("controller_msgs",1);
         m_display_pub = m_node_handle.advertise<geographic_visualization_msgs::GeoVizItem>("project11/display",1);
-=======
-        m_controller_msgs_pub = m_node_handle.advertise<std_msgs::String>("/controller_msgs",1);
-        m_display_pub = m_node_handle.advertise<geographic_visualization_msgs::GeoVizItem>("/udp/project11/display",1);
->>>>>>> 59da871f
 
         m_update_reference_trajectory_client = m_node_handle.serviceClient<path_planner_common::UpdateReferenceTrajectory>("mpc/update_reference_trajectory");
 
