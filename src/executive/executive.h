--- conflicted
+++ resolved
@@ -44,26 +44,20 @@
     void addRibbon(double x1, double y1, double x2, double y2);
     void clearRibbons();
 
-<<<<<<< HEAD
+    void startPlanner(const string& mapFile, double latitude, double longitude);
+
     /**
      * Update the dynamic obstacle mmsi with a new observation.
      * @param mmsi the dynamic obstacle's mmsi
      * @param obstacle the new observation of the obstacle
      */
-    void updateDyamicObstacle(uint32_t mmsi, State obstacle);
+    void updateDynamicObstacle(uint32_t mmsi, State obstacle);
 
     /**
      * Start the planner with the given map file. For an empty map use mapFile="NOFILE".
      * @param mapFile the path to a grid-world-style map file
      */
-    void startPlanner(std::string mapFile);
-=======
-    void updateDynamicObstacle(uint32_t mmsi, State obstacle);
-
-    void startPlanner(const string& mapFile, double latitude, double longitude);
-
     void refreshMap(std::string pathToMapFile, double latitude, double longitude);
->>>>>>> e770467e
 
     /**
      * @return whether the planner is still running
@@ -83,8 +77,6 @@
 private:
 
     bool m_Running = false;
-<<<<<<< HEAD
-=======
     bool request_start = false;
     ExecutiveInternalsManager path;
     RibbonManager m_RibbonManager;
@@ -95,23 +87,16 @@
 
     bool debug = true;
 
->>>>>>> e770467e
     bool m_Pause = true;
     bool m_PlannerPipeStale = true;
 
-    Path m_Path;
+    mutex m_PauseMutex;
+    condition_variable m_PauseCV;
 
-    std::mutex m_PauseMutex;
-    std::condition_variable m_PauseCV;
-
-<<<<<<< HEAD
-    Communication m_PipeToPlanner;
-=======
     std::unique_ptr<Planner> m_Planner;
 
     std::shared_ptr<Map> m_NewMap = nullptr;
     mutex m_MapMutex;
->>>>>>> e770467e
 
     TrajectoryPublisher* m_TrajectoryPublisher;
 
@@ -122,6 +107,8 @@
     void requestPath();
 
 // TODO! -- Add a way to update obstacles
+
+//    void requestWorldInformation();
 
     void sendAction();
 
@@ -141,13 +128,10 @@
      * Make sure the threads can exit and kill the planner (if it's running).
      */
     void terminate();
-<<<<<<< HEAD
-=======
 
     static std::vector<Distribution> inventDistributions(State obstacle);
 
 //    void read_goal(std::string goal);
->>>>>>> e770467e
 };
 
 #endif //SRC_EXECUTIVE_H