#ifndef SRC_EXECUTIVE_H
#define SRC_EXECUTIVE_H

#include <condition_variable>
#include "../planner/utilities/RibbonManager.h"
#include "../trajectory_publisher.h"
#include "../planner/Planner.h"
#include <future>
#include <fstream>

/**
 * Class calls the planner and manages associated configurations and other data.
 */
class Executive
{
public:

    /**
     * Construct an executive object. This probably only needs to happen once per ROS node.
     * @param trajectoryPublisher - Intended to be a ROS node
     */
    explicit Executive(TrajectoryPublisher *trajectoryPublisher);

    /**
     * Attempts to stop the planning thread. Waits up to two seconds.
     */
    ~Executive();

    /**
     * Update the coverage with a new vehicle pose.
     * @param x
     * @param y
     * @param speed
     * @param heading
     * @param t
     */
    void updateCovered(double x, double y, double speed, double heading, double t);

    /**
     * Add a new survey line.
     * @param x1
     * @param y1
     * @param x2
     * @param y2
     */
    void addRibbon(double x1, double y1, double x2, double y2);

    /**
     * Clear the survey lines.
     */
    void clearRibbons();

    /**
     * Update information about a dynamic obstacle.
     * @param mmsi
     * @param obstacle
     */
    void updateDynamicObstacle(uint32_t mmsi, State obstacle);

<<<<<<< HEAD
    void startPlanner();
    void startPlanner(const string& mapFile, double latitude, double longitude);

    void cancelPlanner();

    void refreshMap(std::string pathToMapFile, double latitude, double longitude);
=======
    /**
     * Launch a new thread for the plan loop.
     */
    void startPlanner();

    /**
     * Tell the planning thread to terminate.
     */
    void cancelPlanner();
>>>>>>> 856b12ac

    void refreshMap(std::string pathToMapFile, double latitude, double longitude);

    void pause();

    static double getCurrentTime();

<<<<<<< HEAD
//    double MaxSpeed = 2.3;
//    double TurningRadius = 8;
//    double CoverageMaxSpeed = 2.3;
//    double CoverageTurningRadius = 16;
//    int K = 9;

=======
>>>>>>> 856b12ac
    void setVehicleConfiguration(double maxSpeed, double turningRadius, double coverageMaxSpeed, double coverageTurningRadius, int k);

    void setPlannerVisualization(bool visualize, const std::string& visualizationFilePath);



private:

<<<<<<< HEAD
    bool m_Running = false;
    bool m_PlannerCancelled = false;
    mutex m_CancelLock;
    condition_variable m_CancelCV;

    ExecutiveInternalsManager m_InternalsManager;
=======
    bool m_PlannerCancelled = false;
    std::mutex m_CancelLock;
    std::condition_variable m_CancelCV;

>>>>>>> 856b12ac
    RibbonManager m_RibbonManager;
    double m_LastUpdateTime = 1;
    double m_LastHeading = 0; // TODO! -- use moving average or something
    State m_LastState;

    // TODO! -- use ROS_INFO
    PlannerConfig m_PlannerConfig = PlannerConfig(&std::cerr);

    Visualizer::UniquePtr m_Visualizer;

    DynamicObstaclesManager m_DynamicObstaclesManager;

    bool m_Pause = true;

    std::mutex m_PauseMutex;
//    std::condition_variable m_PauseCv;

    std::shared_ptr<Map> m_NewMap = nullptr;
    std::string m_CurrentMapPath = "";
    std::mutex m_MapMutex;

    std::future<void> m_PlanningFuture;

    TrajectoryPublisher* m_TrajectoryPublisher;

    static constexpr double c_CoverageHeadingRateMax = 0.1; // (in radians/sec)
    static constexpr double c_PlanningTimeSeconds = 1;

<<<<<<< HEAD
    void requestPath();

=======
>>>>>>> 856b12ac
    /**
     * Clear m_PauseAll and notify threads blocked on it.
     */
    void unPause();

    /**
     * Make sure the threads can exit and kill the planner (if it's running).
     */
    void terminate();

    void planLoop();

    static std::vector<Distribution> inventDistributions(State obstacle);
};

#endif //SRC_EXECUTIVE_H<|MERGE_RESOLUTION|>--- conflicted
+++ resolved
@@ -57,14 +57,6 @@
      */
     void updateDynamicObstacle(uint32_t mmsi, State obstacle);
 
-<<<<<<< HEAD
-    void startPlanner();
-    void startPlanner(const string& mapFile, double latitude, double longitude);
-
-    void cancelPlanner();
-
-    void refreshMap(std::string pathToMapFile, double latitude, double longitude);
-=======
     /**
      * Launch a new thread for the plan loop.
      */
@@ -74,7 +66,6 @@
      * Tell the planning thread to terminate.
      */
     void cancelPlanner();
->>>>>>> 856b12ac
 
     void refreshMap(std::string pathToMapFile, double latitude, double longitude);
 
@@ -82,15 +73,6 @@
 
     static double getCurrentTime();
 
-<<<<<<< HEAD
-//    double MaxSpeed = 2.3;
-//    double TurningRadius = 8;
-//    double CoverageMaxSpeed = 2.3;
-//    double CoverageTurningRadius = 16;
-//    int K = 9;
-
-=======
->>>>>>> 856b12ac
     void setVehicleConfiguration(double maxSpeed, double turningRadius, double coverageMaxSpeed, double coverageTurningRadius, int k);
 
     void setPlannerVisualization(bool visualize, const std::string& visualizationFilePath);
@@ -99,19 +81,10 @@
 
 private:
 
-<<<<<<< HEAD
-    bool m_Running = false;
-    bool m_PlannerCancelled = false;
-    mutex m_CancelLock;
-    condition_variable m_CancelCV;
-
-    ExecutiveInternalsManager m_InternalsManager;
-=======
     bool m_PlannerCancelled = false;
     std::mutex m_CancelLock;
     std::condition_variable m_CancelCV;
 
->>>>>>> 856b12ac
     RibbonManager m_RibbonManager;
     double m_LastUpdateTime = 1;
     double m_LastHeading = 0; // TODO! -- use moving average or something
@@ -140,11 +113,6 @@
     static constexpr double c_CoverageHeadingRateMax = 0.1; // (in radians/sec)
     static constexpr double c_PlanningTimeSeconds = 1;
 
-<<<<<<< HEAD
-    void requestPath();
-
-=======
->>>>>>> 856b12ac
     /**
      * Clear m_PauseAll and notify threads blocked on it.
      */
