--- conflicted
+++ resolved
@@ -31,12 +31,8 @@
 
     std::shared_ptr<Vertex> aStar(const DynamicObstaclesManager& obstacles, double endTime);
 
-<<<<<<< HEAD
-    void expandToCoverSpecificSamples(Vertex::SharedPtr root, const std::vector<State>& samples, const DynamicObstaclesManager& obstacles);
-=======
     void expandToCoverSpecificSamples(Vertex::SharedPtr root, const std::vector<State>& samples,
                                       const DynamicObstaclesManager& obstacles, bool coverageAllowed);
->>>>>>> 856b12ac
 
     static constexpr double c_InitialSamples = 100;
 
