--- conflicted
+++ resolved
@@ -31,25 +31,16 @@
 
     double computeTrueCost(const Map::SharedPtr& map, const DynamicObstaclesManager& obstacles, double maxSpeed, double maxTurningRadius);
     double computeTrueCost(const Map::SharedPtr& map, const DynamicObstaclesManager& obstacles);
-<<<<<<< HEAD
-=======
     double computeTrueCost(const PlannerConfig& config);
->>>>>>> 856b12ac
 
     double trueCost() const;
 
     double computeApproxCost(double maxSpeed, double maxTurningRadius);
     double computeApproxCost();
 
-<<<<<<< HEAD
-    void smooth(Map::SharedPtr map, const DynamicObstaclesManager& obstacles, double maxSpeed, double maxTurningRadius);
-
-    Plan getPlan();
-=======
     void computeBrownPath(const PlannerConfig& config, const Ribbon& r);
 
     void smooth(Map::SharedPtr map, const DynamicObstaclesManager& obstacles, double maxSpeed, double maxTurningRadius);
->>>>>>> 856b12ac
 
     Plan getPlan(const PlannerConfig& config);
 
