--- conflicted
+++ resolved
@@ -133,7 +133,6 @@
 //        state.time = time;
 //        return state;
 //    }
-<<<<<<< HEAD
 
     /**
      * Get the score of another state.
@@ -147,27 +146,6 @@
     double getDistanceScore(const State &other) const
     {
         double timeDistance = time - other.time;
-        double headingDistance = fabs(fmod((heading - other.heading), 2 * M_PI) / 4);
-        double speedDifference = fabs(speed - other.speed) / 2;
-        double displacement = timeDistance * other.speed;
-        double dx = x - (other.x + sin(other.heading)*displacement);
-        double dy = y - (other.y + cos(other.heading)*displacement);
-        return (dx * dx + dy * dy) + headingDistance + speedDifference; // how do you score headings??
-    }
-=======
-
-    /**
-     * Get the score of another state.
-     *
-     * This is meant for doing MPC.
-     *
-     * Note: squared distance
-     *
-     * TODO! -- should include heading distance
-     */
-    double getDistanceScore(const State &other) const
-    {
-        double timeDistance = time - other.time;
         double headingDistance = 0; // fabs(fmod((heading - other.heading), 2 * M_PI) / 4);
         double speedDifference =  0; // fabs(speed - other.speed) / 2;
         double displacement = timeDistance * other.speed;
@@ -175,12 +153,6 @@
         double dy = y - (other.y + cos(other.heading)*displacement);
         return (dx * dx + dy * dy) + headingDistance + speedDifference; // how do you score headings??
     }
-
-//    std::string toString()
-//    {
-//        return std::to_string(x) + " " + std::to_string(y) + " " + std::to_string(heading) + " " + std::to_string(speed) + " " + std::to_string(time);
-//    }
->>>>>>> 4375796c
 
 //    std::string toString()
 //    {
